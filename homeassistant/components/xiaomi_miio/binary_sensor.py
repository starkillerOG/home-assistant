--- conflicted
+++ resolved
@@ -20,11 +20,8 @@
 from .const import (
     CONF_DEVICE,
     CONF_FLOW_TYPE,
-<<<<<<< HEAD
     CONF_GATEWAY,
     CONF_MODEL,
-=======
->>>>>>> 8b912d1d
     DOMAIN,
     KEY_COORDINATOR,
     KEY_DEVICE,
