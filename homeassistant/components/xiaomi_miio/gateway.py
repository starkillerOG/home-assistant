"""Code to handle a Xiaomi Gateway."""
import logging

from construct.core import ChecksumError
from micloud import MiCloud
from miio import DeviceException, gateway
from miio.gateway.gateway import GATEWAY_MODEL_EU

from homeassistant.exceptions import ConfigEntryAuthFailed
from homeassistant.helpers.entity import Entity
from homeassistant.helpers.update_coordinator import CoordinatorEntity

from .const import (
    ATTR_AVAILABLE,
    CONF_CLOUD_COUNTRY,
    CONF_CLOUD_PASSWORD,
    CONF_CLOUD_SUBDEVICES,
    CONF_CLOUD_USERNAME,
    DOMAIN,
)

_LOGGER = logging.getLogger(__name__)


class ConnectXiaomiGateway:
    """Class to async connect to a Xiaomi Gateway."""

    def __init__(self, hass, config_entry):
        """Initialize the entity."""
        self._hass = hass
        self._config_entry = config_entry
        self._gateway_device = None
        self._gateway_info = None
        self._use_cloud = None
        self._cloud_username = None
        self._cloud_password = None
        self._cloud_country = None
        self._host = None
        self._token = None

    @property
    def gateway_device(self):
        """Return the class containing all connections to the gateway."""
        return self._gateway_device

    @property
    def gateway_info(self):
        """Return the class containing gateway info."""
        return self._gateway_info

    async def async_connect_gateway(self, host, token):
        """Connect to the Xiaomi Gateway."""
        _LOGGER.debug("Initializing with host %s (token %s...)", host, token[:5])

        self._host = host
        self._token = token
        self._use_cloud = self._config_entry.options.get(CONF_CLOUD_SUBDEVICES, False)
        self._cloud_username = self._config_entry.data.get(CONF_CLOUD_USERNAME)
        self._cloud_password = self._config_entry.data.get(CONF_CLOUD_PASSWORD)
        self._cloud_country = self._config_entry.data.get(CONF_CLOUD_COUNTRY)

        if not await self._hass.async_add_executor_job(self.connect_gateway):
            return False

        _LOGGER.debug(
            "%s %s %s detected",
            self._gateway_info.model,
            self._gateway_info.firmware_version,
            self._gateway_info.hardware_version,
        )
        return True

    def connect_gateway(self):
        """Connect the gateway in a way that can called by async_add_executor_job."""
        try:
            self._gateway_device = gateway.Gateway(self._host, self._token)
            # get the gateway info
<<<<<<< HEAD
            self._gateway_device.info()
        except DeviceException as error:
            if isinstance(error.__cause__, ChecksumError):
                raise ConfigEntryAuthFailed(error) from error
=======
            self._gateway_info = self._gateway_device.info()
>>>>>>> a2be9a48

            _LOGGER.error(
                "DeviceException during setup of xiaomi gateway with host %s, %s",
                self._host,
                error,
            )
            return False

        # get the connected sub devices
        use_cloud = self._use_cloud or self._gateway_info.model == GATEWAY_MODEL_EU
        if not use_cloud:
            # use local query (not supported by all gateway types)
            try:
                self._gateway_device.discover_devices()
            except DeviceException as error:
                _LOGGER.info(
                    "DeviceException during getting subdevices of xiaomi gateway with host %s, trying cloud to obtain subdevices, %s",
                    self._host,
                    error,
                )
                use_cloud = True

        if use_cloud:
            # use miio-cloud
            if (
                self._cloud_username is None
                or self._cloud_password is None
                or self._cloud_country is None
            ):
                raise ConfigEntryAuthFailed(
                    "Missing cloud credentials in Xiaomi Miio configuration"
                )

            try:
                miio_cloud = MiCloud(self._cloud_username, self._cloud_password)
                if not miio_cloud.login():
                    raise ConfigEntryAuthFailed(
                        "Could not login to Xioami Miio Cloud, check the credentials"
                    )
                devices_raw = miio_cloud.get_devices(self._cloud_country)
                self._gateway_device.get_devices_from_dict(devices_raw)
            except DeviceException as error:
                _LOGGER.error(
                    "DeviceException during setup of xiaomi gateway with host %s, %s",
                    self._host,
                    error,
                )
                return False

        return True


class XiaomiGatewayDevice(CoordinatorEntity, Entity):
    """Representation of a base Xiaomi Gateway Device."""

    def __init__(self, coordinator, sub_device, entry):
        """Initialize the Xiaomi Gateway Device."""
        super().__init__(coordinator)
        self._sub_device = sub_device
        self._entry = entry
        self._unique_id = sub_device.sid
        self._name = f"{sub_device.name} ({sub_device.sid})"

    @property
    def unique_id(self):
        """Return an unique ID."""
        return self._unique_id

    @property
    def name(self):
        """Return the name of this entity, if any."""
        return self._name

    @property
    def device_info(self):
        """Return the device info of the gateway."""
        return {
            "identifiers": {(DOMAIN, self._sub_device.sid)},
            "via_device": (DOMAIN, self._entry.unique_id),
            "manufacturer": "Xiaomi",
            "name": self._sub_device.name,
            "model": self._sub_device.model,
            "sw_version": self._sub_device.firmware_version,
        }

    @property
    def available(self):
        """Return if entity is available."""
        if self.coordinator.data is None:
            return False

        return self.coordinator.data[self._sub_device.sid][ATTR_AVAILABLE]<|MERGE_RESOLUTION|>--- conflicted
+++ resolved
@@ -75,14 +75,10 @@
         try:
             self._gateway_device = gateway.Gateway(self._host, self._token)
             # get the gateway info
-<<<<<<< HEAD
-            self._gateway_device.info()
+            self._gateway_info = self._gateway_device.info()
         except DeviceException as error:
             if isinstance(error.__cause__, ChecksumError):
                 raise ConfigEntryAuthFailed(error) from error
-=======
-            self._gateway_info = self._gateway_device.info()
->>>>>>> a2be9a48
 
             _LOGGER.error(
                 "DeviceException during setup of xiaomi gateway with host %s, %s",
