"""Config flow to configure Motion Blinds using their WLAN API."""
from motionblinds import MotionDiscovery
import voluptuous as vol

from homeassistant import config_entries
<<<<<<< HEAD
=======
from homeassistant.components import dhcp, network
>>>>>>> cec3a08b
from homeassistant.const import CONF_API_KEY, CONF_HOST
from homeassistant.core import callback
from homeassistant.data_entry_flow import FlowResult
from homeassistant.helpers.device_registry import format_mac

from .const import (
    CONF_INTERFACE,
    CONF_WAIT_FOR_PUSH,
    DEFAULT_GATEWAY_NAME,
    DEFAULT_INTERFACE,
    DEFAULT_WAIT_FOR_PUSH,
    DOMAIN,
)
from .gateway import ConnectMotionGateway

CONFIG_SCHEMA = vol.Schema(
    {
        vol.Optional(CONF_HOST): str,
    }
)


class OptionsFlowHandler(config_entries.OptionsFlow):
    """Options for the component."""

    def __init__(self, config_entry: config_entries.ConfigEntry) -> None:
        """Init object."""
        self.config_entry = config_entry

    async def async_step_init(self, user_input=None):
        """Manage the options."""
        errors = {}
        if user_input is not None:
            return self.async_create_entry(title="", data=user_input)

        settings_schema = vol.Schema(
            {
                vol.Optional(
                    CONF_WAIT_FOR_PUSH,
                    default=self.config_entry.options.get(
                        CONF_WAIT_FOR_PUSH, DEFAULT_WAIT_FOR_PUSH
                    ),
                ): bool,
            }
        )

        return self.async_show_form(
            step_id="init", data_schema=settings_schema, errors=errors
        )


class MotionBlindsFlowHandler(config_entries.ConfigFlow, domain=DOMAIN):
    """Handle a Motion Blinds config flow."""

    VERSION = 1

    def __init__(self):
        """Initialize the Motion Blinds flow."""
        self._host = None
        self._ips = []
        self._config_settings = None

    @staticmethod
    @callback
    def async_get_options_flow(config_entry) -> OptionsFlowHandler:
        """Get the options flow."""
        return OptionsFlowHandler(config_entry)

    async def async_step_dhcp(self, discovery_info: dhcp.DhcpServiceInfo) -> FlowResult:
        """Handle discovery via dhcp."""
        mac_address = format_mac(discovery_info.macaddress).replace(":", "")
        await self.async_set_unique_id(mac_address)
        self._abort_if_unique_id_configured(updates={CONF_HOST: discovery_info.ip})

        short_mac = mac_address[-6:].upper()
        self.context["title_placeholders"] = {
            "short_mac": short_mac,
            "ip_address": discovery_info.ip,
        }

        self._host = discovery_info.ip
        return await self.async_step_connect()

    async def async_step_user(self, user_input=None):
        """Handle a flow initialized by the user."""
        errors = {}
        if user_input is not None:
            self._host = user_input.get(CONF_HOST)

            if self._host is not None:
                return await self.async_step_connect()

            # Use MotionGateway discovery
            discover_class = MotionDiscovery()
            gateways = await self.hass.async_add_executor_job(discover_class.discover)
            self._ips = list(gateways)

            if len(self._ips) == 1:
                self._host = self._ips[0]
                return await self.async_step_connect()

            if len(self._ips) > 1:
                return await self.async_step_select()

            errors["base"] = "discovery_error"

        return self.async_show_form(
            step_id="user", data_schema=CONFIG_SCHEMA, errors=errors
        )

    async def async_step_select(self, user_input=None):
        """Handle multiple motion gateways found."""
        if user_input is not None:
            self._host = user_input["select_ip"]
            return await self.async_step_connect()

        select_schema = vol.Schema({vol.Required("select_ip"): vol.In(self._ips)})

        return self.async_show_form(step_id="select", data_schema=select_schema)

    async def async_step_connect(self, user_input=None):
        """Connect to the Motion Gateway."""
        errors = {}
        if user_input is not None:
            key = user_input[CONF_API_KEY]

            connect_gateway_class = ConnectMotionGateway(self.hass)
            if not await connect_gateway_class.async_connect_gateway(self._host, key):
                return self.async_abort(reason="connection_error")
            motion_gateway = connect_gateway_class.gateway_device

            # check socket interface
            check_multicast_class = ConnectMotionGateway(
                self.hass, interface=DEFAULT_INTERFACE
            )
            multicast_interface = await check_multicast_class.async_check_interface(
                self._host, key
            )

            mac_address = motion_gateway.mac

            await self.async_set_unique_id(mac_address, raise_on_progress=False)
            self._abort_if_unique_id_configured(
                updates={
                    CONF_HOST: self._host,
                    CONF_API_KEY: key,
                    CONF_INTERFACE: multicast_interface,
                }
            )

            return self.async_create_entry(
                title=DEFAULT_GATEWAY_NAME,
                data={
                    CONF_HOST: self._host,
                    CONF_API_KEY: key,
                    CONF_INTERFACE: multicast_interface,
                },
            )

        self._config_settings = vol.Schema(
            {
                vol.Required(CONF_API_KEY): vol.All(str, vol.Length(min=16, max=16)),
            }
        )

        return self.async_show_form(
            step_id="connect", data_schema=self._config_settings, errors=errors
        )<|MERGE_RESOLUTION|>--- conflicted
+++ resolved
@@ -3,10 +3,7 @@
 import voluptuous as vol
 
 from homeassistant import config_entries
-<<<<<<< HEAD
-=======
-from homeassistant.components import dhcp, network
->>>>>>> cec3a08b
+from homeassistant.components import dhcp
 from homeassistant.const import CONF_API_KEY, CONF_HOST
 from homeassistant.core import callback
 from homeassistant.data_entry_flow import FlowResult
