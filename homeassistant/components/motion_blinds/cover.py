--- conflicted
+++ resolved
@@ -16,13 +16,9 @@
     DEVICE_CLASS_SHUTTER,
     CoverEntity,
 )
-<<<<<<< HEAD
-from homeassistant.core import callback
+from homeassistant.const import ATTR_ENTITY_ID, ENTITY_MATCH_ALL, ENTITY_MATCH_NONE
 from homeassistant.helpers import config_validation as cv, entity_platform
-=======
-from homeassistant.const import ATTR_ENTITY_ID, ENTITY_MATCH_ALL, ENTITY_MATCH_NONE
 from homeassistant.helpers.dispatcher import async_dispatcher_connect
->>>>>>> 4905be0c
 from homeassistant.helpers.update_coordinator import CoordinatorEntity
 
 from .const import (
@@ -191,14 +187,7 @@
 
     async def async_added_to_hass(self):
         """Subscribe to multicast pushes and register signal handler."""
-<<<<<<< HEAD
-        self._blind.Register_callback(self.unique_id, self._push_callback)
-=======
         self._blind.Register_callback(self.unique_id, self.schedule_update_ha_state)
-        self.async_on_remove(
-            async_dispatcher_connect(self.hass, DOMAIN, self.signal_handler)
-        )
->>>>>>> 4905be0c
         await super().async_added_to_hass()
 
     async def async_will_remove_from_hass(self):
