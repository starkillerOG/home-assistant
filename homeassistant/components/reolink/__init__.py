"""Reolink integration for HomeAssistant."""

from __future__ import annotations

import asyncio
from dataclasses import dataclass
from datetime import timedelta
import logging

from aiohttp import ClientConnectorError
import async_timeout
from reolink_aio.exceptions import (
    ApiError,
    InvalidContentTypeError,
    NoDataError,
    ReolinkError,
)

from homeassistant.config_entries import ConfigEntry
from homeassistant.const import EVENT_HOMEASSISTANT_STOP, Platform
from homeassistant.core import HomeAssistant
<<<<<<< HEAD
from homeassistant.exceptions import ConfigEntryNotReady
from homeassistant.helpers.update_coordinator import DataUpdateCoordinator, UpdateFailed

from .const import DOMAIN
from .exceptions import ReolinkException, ReolinkWebhookException
=======
from homeassistant.exceptions import ConfigEntryAuthFailed, ConfigEntryNotReady
from homeassistant.helpers.update_coordinator import DataUpdateCoordinator

from .const import DOMAIN
from .exceptions import UserNotAdmin
>>>>>>> c191daed
from .host import ReolinkHost

_LOGGER = logging.getLogger(__name__)

PLATFORMS = [Platform.BINARY_SENSOR, Platform.CAMERA]
DEVICE_UPDATE_INTERVAL = 60


@dataclass
class ReolinkData:
    """Data for the Reolink integration."""

    host: ReolinkHost
    device_coordinator: DataUpdateCoordinator


async def async_setup_entry(hass: HomeAssistant, config_entry: ConfigEntry) -> bool:
    """Set up Reolink from a config entry."""
    host = ReolinkHost(hass, config_entry.data, config_entry.options)

    try:
<<<<<<< HEAD
        await host.async_init()
=======
        if not await host.async_init():
            await host.stop()
            raise ConfigEntryNotReady(
                f"Error while trying to setup {host.api.host}:{host.api.port}: "
                "failed to obtain data from device."
            )
    except UserNotAdmin as err:
        raise ConfigEntryAuthFailed(err) from UserNotAdmin
>>>>>>> c191daed
    except (
        ClientConnectorError,
        asyncio.TimeoutError,
        ApiError,
        InvalidContentTypeError,
        NoDataError,
        ReolinkException,
    ) as err:
        await host.stop()
        raise ConfigEntryNotReady(
            f"Error while trying to setup {host.api.host}:{host.api.port}: {str(err)}"
        ) from err

    config_entry.async_on_unload(
        hass.bus.async_listen_once(EVENT_HOMEASSISTANT_STOP, host.stop)
    )

    async def async_device_config_update():
        """Update the host state cache and renew the ONVIF-subscription."""
        async with async_timeout.timeout(host.api.timeout):
            try:
                await host.update_states()
            except ReolinkError as err:
                raise UpdateFailed(
                    f"Error updating Reolink {host.api.nvr_name}"
                ) from err
        async with async_timeout.timeout(host.api.timeout):
            try:
                await host.renew()
            except ReolinkWebhookException as err:
                _LOGGER.error(
                    "Reolink %s event subscription lost: %s",
                    host.api.nvr_name,
                    str(err),
                )

    coordinator_device_config_update = DataUpdateCoordinator(
        hass,
        _LOGGER,
        name=f"reolink.{host.api.nvr_name}",
        update_method=async_device_config_update,
        update_interval=timedelta(seconds=DEVICE_UPDATE_INTERVAL),
    )
    # Fetch initial data so we have data when entities subscribe
    await coordinator_device_config_update.async_config_entry_first_refresh()

    hass.data.setdefault(DOMAIN, {})[config_entry.entry_id] = ReolinkData(
        host=host,
        device_coordinator=coordinator_device_config_update,
    )

    await hass.config_entries.async_forward_entry_setups(config_entry, PLATFORMS)

    config_entry.async_on_unload(
        config_entry.add_update_listener(entry_update_listener)
    )

    return True


async def entry_update_listener(hass: HomeAssistant, config_entry: ConfigEntry):
    """Update the configuration of the host entity."""
    await hass.config_entries.async_reload(config_entry.entry_id)


async def async_unload_entry(hass: HomeAssistant, config_entry: ConfigEntry) -> bool:
    """Unload a config entry."""
    host: ReolinkHost = hass.data[DOMAIN][config_entry.entry_id].host

    await host.stop()

    if unload_ok := await hass.config_entries.async_unload_platforms(
        config_entry, PLATFORMS
    ):
        hass.data[DOMAIN].pop(config_entry.entry_id)

    return unload_ok<|MERGE_RESOLUTION|>--- conflicted
+++ resolved
@@ -19,19 +19,11 @@
 from homeassistant.config_entries import ConfigEntry
 from homeassistant.const import EVENT_HOMEASSISTANT_STOP, Platform
 from homeassistant.core import HomeAssistant
-<<<<<<< HEAD
-from homeassistant.exceptions import ConfigEntryNotReady
+from homeassistant.exceptions import ConfigEntryAuthFailed, ConfigEntryNotReady
 from homeassistant.helpers.update_coordinator import DataUpdateCoordinator, UpdateFailed
 
 from .const import DOMAIN
-from .exceptions import ReolinkException, ReolinkWebhookException
-=======
-from homeassistant.exceptions import ConfigEntryAuthFailed, ConfigEntryNotReady
-from homeassistant.helpers.update_coordinator import DataUpdateCoordinator
-
-from .const import DOMAIN
-from .exceptions import UserNotAdmin
->>>>>>> c191daed
+from .exceptions import ReolinkException, ReolinkWebhookException, UserNotAdmin
 from .host import ReolinkHost
 
 _LOGGER = logging.getLogger(__name__)
@@ -53,18 +45,9 @@
     host = ReolinkHost(hass, config_entry.data, config_entry.options)
 
     try:
-<<<<<<< HEAD
         await host.async_init()
-=======
-        if not await host.async_init():
-            await host.stop()
-            raise ConfigEntryNotReady(
-                f"Error while trying to setup {host.api.host}:{host.api.port}: "
-                "failed to obtain data from device."
-            )
     except UserNotAdmin as err:
         raise ConfigEntryAuthFailed(err) from UserNotAdmin
->>>>>>> c191daed
     except (
         ClientConnectorError,
         asyncio.TimeoutError,
